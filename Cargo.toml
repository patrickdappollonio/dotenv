--- conflicted
+++ resolved
@@ -4,13 +4,8 @@
 edition = "2021"
 
 [dependencies]
-<<<<<<< HEAD
 anyhow = "1.0.98"
-clap = { version = "4.5.35", features = ["derive"] }
-=======
-anyhow = "1.0.97"
 clap = { version = "4.5.41", features = ["derive"] }
->>>>>>> 73f0ecde
 dirs = "6.0.0"
 libc = "0.2.174"
 
